/*
 * Copyright 2014 Databricks
 *
 * Licensed under the Apache License, Version 2.0 (the "License");
 * you may not use this file except in compliance with the License.
 * You may obtain a copy of the License at
 *
 *     http://www.apache.org/licenses/LICENSE-2.0
 *
 * Unless required by applicable law or agreed to in writing, software
 * distributed under the License is distributed on an "AS IS" BASIS,
 * WITHOUT WARRANTIES OR CONDITIONS OF ANY KIND, either express or implied.
 * See the License for the specific language governing permissions and
 * limitations under the License.
 */

package com.databricks.spark.avro

import java.io.{IOException, OutputStream}
import java.nio.ByteBuffer
import java.sql.Timestamp
import java.sql.Date
import java.util
import java.util.HashMap

import org.apache.hadoop.fs.Path
<<<<<<< HEAD
=======
import org.apache.spark.sql.catalyst.{CatalystTypeConverters, InternalRow}
import scala.collection.immutable.Map
>>>>>>> 204864b6

import scala.collection.immutable.Map
import org.apache.avro.generic.GenericData.Record
import org.apache.avro.generic.{GenericData, GenericRecord, GenericRecordBuilder}
import org.apache.avro.{Schema, SchemaBuilder}
import org.apache.avro.mapred.AvroKey
import org.apache.avro.mapreduce.AvroKeyOutputFormat
import org.apache.hadoop.io.NullWritable
import org.apache.hadoop.mapreduce.{RecordWriter, TaskAttemptContext, TaskAttemptID}
import org.apache.log4j.Logger
import org.apache.spark.sql.Row
import org.apache.spark.sql.execution.datasources.OutputWriter
import org.apache.spark.sql.types._

import scala.collection.JavaConversions._
import scala.collection.JavaConverters._
import scala.collection.mutable.ArrayBuffer

// NOTE: This class is instantiated and used on executor side only, no need to be serializable.
private[avro] class AvroOutputWriter(
    path: String,
    context: TaskAttemptContext,
    schema: StructType,
    recordName: String,
<<<<<<< HEAD
    recordNamespace: String,
    forceSchema: String) extends OutputWriter  {

  private val logger = Logger.getLogger(this.getClass)

  private val forceAvroSchema = if (forceSchema.contentEquals("")) {
    None
  } else {
    Option(new Schema.Parser().parse(forceSchema))
  }
  private lazy val converter = createConverterToAvro(
    schema, recordName, recordNamespace, forceAvroSchema
  )
=======
    recordNamespace: String) extends OutputWriter {

  private lazy val converter = createConverterToAvro(schema, recordName, recordNamespace)
  // copy of the old conversion logic after api change in SPARK-19085
  private lazy val internalRowConverter =
    CatalystTypeConverters.createToScalaConverter(schema).asInstanceOf[InternalRow => Row]
>>>>>>> 204864b6

  /**
   * Overrides the couple of methods responsible for generating the output streams / files so
   * that the data can be correctly partitioned
   */
  private val recordWriter: RecordWriter[AvroKey[GenericRecord], NullWritable] =
    new AvroKeyOutputFormat[GenericRecord]() {

      override def getDefaultWorkFile(context: TaskAttemptContext, extension: String): Path = {
        new Path(path)
      }

      @throws(classOf[IOException])
      override def getAvroFileOutputStream(c: TaskAttemptContext): OutputStream = {
        val path = getDefaultWorkFile(context, ".avro")
        path.getFileSystem(context.getConfiguration).create(path)
      }

    }.getRecordWriter(context)

  // this is the new api in spark 2.2+
  def write(row: InternalRow): Unit = {
    write(internalRowConverter(row))
  }

  // api in spark 2.0 - 2.1
  def write(row: Row): Unit = {
    val key = new AvroKey(converter(row).asInstanceOf[GenericRecord])
    recordWriter.write(key, NullWritable.get())
  }

  override def close(): Unit = recordWriter.close(context)

  private def resolveStructTypeToAvroUnion(schema:Schema, dataType:String): Schema = {
    val allowedAvroTypes = dataType match {
      case "boolean"  => List(Schema.Type.BOOLEAN)
      case "integer"  => List(Schema.Type.INT)
      case "long"     => List(Schema.Type.LONG)
      case "float"    => List(Schema.Type.FLOAT)
      case "double"   => List(Schema.Type.DOUBLE)
      case "binary"   => List(Schema.Type.BYTES, Schema.Type.FIXED)
      case "array"    => List(Schema.Type.ARRAY)
      case "map"      => List(Schema.Type.MAP)
      case "string"   => List(Schema.Type.STRING, Schema.Type.ENUM)
      case "struct"   => List(Schema.Type.ARRAY, Schema.Type.RECORD)
      case default    => {
        throw new RuntimeException(
          s"Cannot map SparkSQL type '$dataType' against Avro schema '$schema'"
        )
      }
    }
    schema.getTypes.find (allowedAvroTypes contains _.getType).get
  }

  /**
   * This function constructs converter function for a given sparkSQL datatype. This is used in
   * writing Avro records out to disk
   */
  private def createConverterToAvro(
      dataType: DataType,
      structName: String,
      recordNamespace: String,
      forceAvroSchema: Option[Schema]): (Any) => Any = {
    dataType match {
      case BinaryType => (item: Any) => item match {
        case null => null
        case bytes: Array[Byte] => if (forceAvroSchema.isDefined) {
          // Handle mapping from binary => bytes|fixed w/ forceSchema
          forceAvroSchema.get.getType match {
            case Schema.Type.BYTES => ByteBuffer.wrap(bytes)
            case Schema.Type.FIXED => new GenericData.Fixed(
              forceAvroSchema.get, bytes
            )
            case default => bytes
          }
        } else {
          ByteBuffer.wrap(bytes)
        }
      }
      case ByteType | ShortType | IntegerType | LongType |
           FloatType | DoubleType | BooleanType => identity
      case StringType => (item: Any) => if (forceAvroSchema.isDefined) {
        // Handle case when forcing schema where this string should map
        // to an ENUM
        forceAvroSchema.get.getType match {
          case Schema.Type.ENUM => new GenericData.EnumSymbol(
            forceAvroSchema.get, item.toString
          )
          case default => item
        }
      } else {
        item
      }
      case _: DecimalType => (item: Any) => if (item == null) null else item.toString
      case TimestampType => (item: Any) =>
        if (item == null) null else item.asInstanceOf[Timestamp].getTime
      case DateType => (item: Any) =>
        if (item == null) null else item.asInstanceOf[Date].getTime
      case ArrayType(elementType, _) =>
        val elementConverter = if (forceAvroSchema.isDefined) {
          createConverterToAvro(elementType, structName,
            recordNamespace, Option(forceAvroSchema.get.getElementType))
        } else {
          createConverterToAvro(elementType, structName,
            recordNamespace, forceAvroSchema)
        }
        (item: Any) => {
          if (item == null) {
            null
          } else {
            val sourceArray = item.asInstanceOf[Seq[Any]]
            val sourceArraySize = sourceArray.size
            val targetArray = new Array[Any](sourceArraySize)
            var idx = 0
            while (idx < sourceArraySize) {
              targetArray(idx) = elementConverter(sourceArray(idx))
              idx += 1
            }
            targetArray.toSeq.asJava
          }
        }
      case MapType(StringType, valueType, _) =>
        val valueConverter = if (forceAvroSchema.isDefined) {
          createConverterToAvro(valueType, structName,
            recordNamespace, Option(forceAvroSchema.get.getValueType))
        } else {
          createConverterToAvro(valueType, structName,
            recordNamespace, forceAvroSchema)
        }
        (item: Any) => {
          if (item == null) {
            if (forceAvroSchema.isDefined) new HashMap[String, Any]() else null
          } else {
            val javaMap = new HashMap[String, Any]()
            item.asInstanceOf[Map[String, Any]].foreach { case (key, value) =>
              javaMap.put(key, valueConverter(value))
            }
            javaMap
          }
        }
      case structType: StructType =>
        val builder = SchemaBuilder.record(structName).namespace(recordNamespace)
        val schema: Schema = if (!forceAvroSchema.isDefined) {
          SchemaConverters.convertStructToAvro(
            structType, builder, recordNamespace)
        } else {
          if (forceAvroSchema.get.getType == Schema.Type.ARRAY) {
            forceAvroSchema.get.getElementType
          } else {
            forceAvroSchema.get
          }
        }

        val fieldConverters = structType.fields.map (
          field => {
            val fieldConvertSchema = if (forceAvroSchema.isDefined) {
              val thisFieldSchema = schema.getField(field.name).schema
              Option(
                thisFieldSchema.getType match {
                  case Schema.Type.UNION => {
                    resolveStructTypeToAvroUnion(thisFieldSchema, field.dataType.typeName)
                  }
                  case default => thisFieldSchema
                }
              )
            } else {
              forceAvroSchema
            }
            createConverterToAvro(field.dataType, field.name, recordNamespace, fieldConvertSchema)
          }
        )

        (item: Any) => {
          if (item == null) {
            null
          } else {
            val record = new Record(schema)
            val convertersIterator = fieldConverters.iterator
            val fieldNamesIterator = dataType.asInstanceOf[StructType].fieldNames.iterator
            val rowIterator = item.asInstanceOf[Row].toSeq.iterator

            while (convertersIterator.hasNext) {
              val converter = convertersIterator.next()
              val fieldValue = rowIterator.next()
              val fieldName = fieldNamesIterator.next()
              try {
                record.put(fieldName, converter(fieldValue))
              } catch {
                case ex:NullPointerException => {
                  // This can happen with forceAvroSchema conversion
                  if (forceAvroSchema.isDefined) {
                    logger.debug(s"Trying to write field $fieldName which may be null? $fieldValue")
                  } else {
                    // Keep previous behavior when forceAvroSchema is not used
                    throw ex
                  }
                }
              }
            }
            if(forceAvroSchema.isDefined) {
              new GenericRecordBuilder(record).build()
            } else {
              record
            }
          }
        }
    }
  }
}<|MERGE_RESOLUTION|>--- conflicted
+++ resolved
@@ -24,12 +24,8 @@
 import java.util.HashMap
 
 import org.apache.hadoop.fs.Path
-<<<<<<< HEAD
-=======
+
 import org.apache.spark.sql.catalyst.{CatalystTypeConverters, InternalRow}
-import scala.collection.immutable.Map
->>>>>>> 204864b6
-
 import scala.collection.immutable.Map
 import org.apache.avro.generic.GenericData.Record
 import org.apache.avro.generic.{GenericData, GenericRecord, GenericRecordBuilder}
@@ -53,7 +49,6 @@
     context: TaskAttemptContext,
     schema: StructType,
     recordName: String,
-<<<<<<< HEAD
     recordNamespace: String,
     forceSchema: String) extends OutputWriter  {
 
@@ -67,14 +62,10 @@
   private lazy val converter = createConverterToAvro(
     schema, recordName, recordNamespace, forceAvroSchema
   )
-=======
-    recordNamespace: String) extends OutputWriter {
-
-  private lazy val converter = createConverterToAvro(schema, recordName, recordNamespace)
+
   // copy of the old conversion logic after api change in SPARK-19085
   private lazy val internalRowConverter =
     CatalystTypeConverters.createToScalaConverter(schema).asInstanceOf[InternalRow => Row]
->>>>>>> 204864b6
 
   /**
    * Overrides the couple of methods responsible for generating the output streams / files so
